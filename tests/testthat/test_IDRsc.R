--- conflicted
+++ resolved
@@ -29,21 +29,13 @@
   ## not noted in help file
   ## for scenario when data for one treatment group is split over two
   ## rows.
-<<<<<<< HEAD
   data1 <- data.frame(group = rep(c("treated", "control"), each = 5),
-=======
-  data1 <- data.frame(group = rep(c('control', 'treated'), each = 5),
->>>>>>> 9b2dc420
     n = c(rep(41, 4), 40, rep(41, 5)),
     y = c(4, 5, 7, 6, 4,
       1, 3, 3, 2, 1), 
     cage = rep(paste('cage', 1:5), 2))
   ex3 <- IDRsc(data = data1, formula = cbind(y, n) ~ group, 
-<<<<<<< HEAD
-    compare = c("treated", "control"), pf = FALSE)
-=======
-    compare = c("control", 'treated'), pf = FALSE)
->>>>>>> 9b2dc420
+  compare = c("treated", "control"), pf = FALSE)
   expect_equal(ex1, ex3)
   
   data2 <- data1 %>%
@@ -51,11 +43,7 @@
     summarize(sum_y = sum(y),
       sum_n = sum(n))
   ex4 <- IDRsc(data = data2, formula =  cbind(sum_y, sum_n) ~ group, 
-<<<<<<< HEAD
     compare = c("treated", "control"), pf = FALSE)
-=======
-    compare = c("control", 'treated'), pf = FALSE)
->>>>>>> 9b2dc420
   expect_equal(ex1, ex4)
   
 })